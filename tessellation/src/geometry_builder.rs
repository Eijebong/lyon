//! # Geometry builder
//!
<<<<<<< HEAD
//! Tools to help with populating vertex and index buffers.
//!
//! ## Overview
//!
//! TODO
//!
//! ## Example
//!
//! ```
//! // This example sets up a simple function that generates the vertices and indices for
//! // colored quads, using some of the tools provided in this crate.
//! // Note that for simplicity in this example we use [f32; 2] to represent positions,
//! // while most of the more advanced tessellator code use euclid points.
=======
//! Tools to help with generating geometry to send to the GPU.
//!
//! ## Overview
//!
//! While it would be possible for the tessellation algorithms to manually generate vertex
//! and index buffers with a certain layout, it would mean that most code using the tessellators
//! would need to copy and convert all generated vertices in order to have their own vertex
//! layout, or even several vertex layouts, which is a very common use-case.
//!
//! In order to provide flexibility with the generation of geometry, this module provides with
//! the [GeometryBuilder](trait.GeometryBuilder.html) and its extension the
//! [BezierGeometryBuilder](trait.BezierGeometryBuilder.html) trait. The former exposes
//! the methods to facilitate adding vertices and triangles. The latter adds a method to
//! specifically handle quadratic bezier curves. Quadratic bezier curves have interesting
//! properties that make them a lot easier to render than most types of curves and we want
//! to have the option to handle them separately in the renderer.
//!
//! See the [Rendering curves](https://github.com/nical/lyon/wiki/Experiments#rendering-curves)
//! section in the project's wiki for more details about the advantages of handling quadratic
//! bezier curves separately in the tessellator and the renderer.
//!
//! This modules provides with a basic implementation of these traits through the following types:
//!
//! * The struct [VertexBuffers<T>](struct.VertexBuffers.html) is a simple pair of vectors of u16
//!   indices and T (generic parameter) vertices.
//! * The struct [BuffersBuilder](struct.BuffersBuilder.html) which implements
//!   [BezierGeometryBuilder](trait.BezierGeometryBuilder.html) and writes into a
//!   [VertexBuffers](struct.VertexBuffers.html).
//! * The trait [VertexConstructor](trait.VertexConstructor.html) used by
//!   [BuffersBuilder](struct.BuffersBuilder.html) in order to generate any vertex type. In the
//!   example below, a struct WithColor implements the VertexConstructor trait in order to
//!   create vertices composed of a 2d position and a color value from an input 2d position.
//!   This separates the construction of vertex values from the assembly of the vertex buffers.
//!   Another, simpler example of vertex constructor is the [Identity](struct.Identity.html)
//!   constructor which just returns its input, untransformed.
//!
//! Geometry builders are a practical way to add one last step to the tessellation pipeline,
//! such as applying a transform or clipping the geometry.
//!
//! While this is module designed to facilitate the generation of vertex buffers and index
//! buffers, nothing prevents a given GeometryBuilder implementation to only generate a
//! vertex buffer without indices, or write into a completely different format.
//! These builder traits are at the end of the tessellation pipelines and are meant for
//! users of this crate to be able to adapt the output of the tessellators to their own
//! needs.
//!
//! # Examples
//!
//! This example sets up a simple function that generates the vertices and indices for
//! colored quads, using some of the tools provided in this crate.
//! Note that for simplicity in this example we use [f32; 2] to represent positions,
//! while most of the more advanced tessellator code use euclid points.
//!
//! ```
>>>>>>> 8a5d391c
//! use lyon_tessellation::geometry_builder::*;
//!
//! // Define our vertex type.
//! #[derive(Copy, Clone, PartialEq, Debug)]
//! struct Vertex2d {
//!   position: [f32; 2],
//!   color: [f32; 4],
//! }
//!
//! // The vertex constructor. This is the object that will be used to create vertices from
//! // a position provided by the geometry builder. In this specific case the vertex constructor
//! // stores a constant color which will be applied to all vertices.
//! struct WithColor([f32; 4]);
//!
//! // Implement the VertexConstructor trait accordingly. WithColor takes a [f32; 2] position as
//! // input and returns a Vertex2d.
//! impl VertexConstructor<[f32; 2], Vertex2d> for WithColor {
//!     fn new_vertex(&mut self, pos: [f32; 2]) -> Vertex2d {
//!         Vertex2d {
//!             position: pos,
//!             color: self.0
//!         }
//!     }
//! }
//!
//! // A typical "algortihm" that generates some geometry, in this case a simple axis-aligned quad.
//! // Returns a structure containing the number of vertices and number of indices allocated during
//! // the execution of this method.
//! fn make_quad<Builder: GeometryBuilder<[f32; 2]>>(
//!     top_left: [f32; 2],
//!     size: [f32; 2],
//!     builder: &mut Builder
//! ) -> Count {
//!     builder.begin_geometry();
//!     // Create the vertices...
//!     let a = builder.add_vertex(top_left);
//!     let b = builder.add_vertex([top_left[0] + size[0], top_left[1]]);
//!     let c = builder.add_vertex([top_left[0] + size[0], top_left[1] + size[1]]);
//!     let d = builder.add_vertex([top_left[0], top_left[1] + size[1]]);
//!     // ...and create triangle form these points. a, b, c, and d are relative offsets in the
//!     // vertex buffer.
//!     builder.add_triangle(a, b, c);
//!     builder.add_triangle(a, c, d);
//!     return builder.end_geometry();
//! }
//!
//! // Allocate a vertex buffer and an index buffer. This is typically what we would want to
//! // send to the GPU for rendering.
//! let mut buffers: VertexBuffers<Vertex2d> = VertexBuffers::new();
//!
//! // Finally, generate the geometry using the function we created above to make a red square...
//! let red = [1.0, 0.0, 0.0, 1.0];
<<<<<<< HEAD
//! make_quad([0.0, 0.0], [1.0, 1.0], &mut vertex_builder(&mut buffers, WithColor(red)));
//!
//! // ...an a green one.
//! let green = [0.0, 1.0, 0.0, 1.0];
//! make_quad([2.0, 0.0], [1.0, 1.0], &mut vertex_builder(&mut buffers, WithColor(green)));
=======
//! make_quad([0.0, 0.0], [1.0, 1.0], &mut BuffersBuilder::new(&mut buffers, WithColor(red)));
//!
//! // ...an a green one.
//! let green = [0.0, 1.0, 0.0, 1.0];
//! make_quad([2.0, 0.0], [1.0, 1.0], &mut BuffersBuilder::new(&mut buffers, WithColor(green)));
>>>>>>> 8a5d391c
//!
//! println!("The generated vertices are: {:?}.", &buffers.vertices[..]);
//! println!("The generated indices are: {:?}.", &buffers.indices[..]);
//! ```


use std::marker::PhantomData;
use std::ops::Add;

pub type Index = u16;

/// A virtual vertex offset in a geometry.
///
/// The VertexIds are only valid between GeometryBuilder::begin_geometry and
/// GeometryBuilder::end_geometry. GeometryBuilder implementations typically be translate
/// the ids internally so that first VertexId after begin_geometry is zero.
#[derive(Copy, Clone, Debug, PartialEq, Eq, Hash)]
pub struct VertexId(pub u16);

impl VertexId {
    pub fn offset(&self) -> u16 { self.0 }
}

/// An interface separating tessellators and other geometry generation algorithms from the
/// actual vertex construction.
pub trait GeometryBuilder<Input> {
    /// Called at the beginning of a generation.
    ///
    /// end_geometry must be called before begin_geometry is called again.
    fn begin_geometry(&mut self);

    /// Called at the end of a generation.
    /// Returns the number of vertices and indices added since the last time begin_geometry was
    /// called.
    fn end_geometry(&mut self) -> Count;

    /// Inserts a vertex, providing its position, and optionally a normal.
    /// Retuns a vertex id that is only valid between begin_geometry and end_geometry.
    ///
    /// This method can only be called between begin_geometry and end_geometry.
    fn add_vertex(&mut self, vertex: Input) -> VertexId;

    /// Insert a triangle made of vertices that were added after the last call to begin_geometry.
    ///
    /// This method can only be called between begin_geometry and end_geometry.
    fn add_triangle(&mut self, a: VertexId, b: VertexId, c: VertexId);

    /// abort_geometry is called instead of end_geometry if an error occured while producing
    /// the geometry and we won't be able to finish.
    ///
    /// The implementation is expected to discard the geometry that was generated since the last
    /// time begin_geometry was called, and to remain in a usable state.
   fn abort_geometry(&mut self);
}

/// An extension to GeometryBuilder that can handle quadratic bezier segments.
pub trait BezierGeometryBuilder<Input> : GeometryBuilder<Input> {
    /// Insert a quadratic bezier curve.
    /// The interrior is on the right side of the curve.
    ///
    /// This method can only be called between begin_geometry and end_geometry.
    fn add_quadratic_bezier(&mut self, from: VertexId, to: VertexId, ctrl: Input);
}

/// Structure that holds the vertex and index data.
///
/// Usually writen into though temporary BuffersBuilder objects.
pub struct VertexBuffers<VertexType> {
    pub vertices: Vec<VertexType>,
    pub indices: Vec<Index>,
}

impl<VertexType> VertexBuffers<VertexType> {
    /// Constructor
    pub fn new() -> VertexBuffers<VertexType> { VertexBuffers::with_capacity(512, 1024) }

    /// Constructor
    pub fn with_capacity(num_vertices: usize, num_indices: usize) -> VertexBuffers<VertexType> {
        VertexBuffers {
            vertices: Vec::with_capacity(num_vertices),
            indices: Vec::with_capacity(num_indices),
        }
    }
}

/// A temporary view on a VertexBuffers object which facilitate the population of vertex and index
/// data.
///
/// BuffersBuilders record the vertex offset from when they are created so that algorithms using
/// them don't need to worry about offsetting indices if some geometry was added beforehand. This
/// means that from the point of view of a BuffersBuilder user, the first added vertex is at always
/// offset at the offset 0 and VertexBuilfer takes care of translating indices adequately.
///
/// Often, algorithms are built to generate vertex positions without knowledge of eventual other
/// vertex attributes. The VertexConstructor does the translation from generic Input to VertexType.
/// If your logic generates the actual vertex type directly, you can use the SimpleBuffersBuilder
/// convenience typedef.
pub struct BuffersBuilder<'l,
    VertexType: 'l,
    Input,
    Ctor: VertexConstructor<Input, VertexType>
> {
    buffers: &'l mut VertexBuffers<VertexType>,
    vertex_offset: Index,
    index_offset: Index,
    vertex_constructor: Ctor,
    _marker: PhantomData<Input>
}

impl<'l, VertexType: 'l, Input, Ctor: VertexConstructor<Input, VertexType>>
BuffersBuilder<'l, VertexType, Input, Ctor> {
    pub fn new(buffers: &'l mut VertexBuffers<VertexType>, ctor: Ctor) -> BuffersBuilder<'l, VertexType, Input, Ctor> {
        let vertex_offset = buffers.vertices.len() as Index;
        let index_offset = buffers.indices.len() as Index;
        BuffersBuilder {
            buffers: buffers,
            vertex_offset: vertex_offset,
            index_offset: index_offset,
            vertex_constructor: ctor,
            _marker: PhantomData
        }
    }
}

/// Creates a BuffersBuilder.
<<<<<<< HEAD
pub fn vertex_builder<'l,
    VertexType,
    Input,
    Ctor: VertexConstructor<Input, VertexType>
> (buffers: &'l mut VertexBuffers<VertexType>, ctor: Ctor) -> BuffersBuilder<'l, VertexType, Input, Ctor> {
    let vertex_offset = buffers.vertices.len() as Index;
    let index_offset = buffers.indices.len() as Index;
    BuffersBuilder {
        buffers: buffers,
        vertex_offset: vertex_offset,
        index_offset: index_offset,
        vertex_constructor: ctor,
        _marker: PhantomData
    }
=======
pub fn vertex_builder<'l, VertexType, Input, Ctor: VertexConstructor<Input, VertexType>>(
    buffers: &'l mut VertexBuffers<VertexType>,
    ctor: Ctor
) -> BuffersBuilder<'l, VertexType, Input, Ctor> {
    BuffersBuilder::new(buffers, ctor)
>>>>>>> 8a5d391c
}

/// A trait specifying how to create vertex values.
pub trait VertexConstructor<Input, VertexType> {
    fn new_vertex(&mut self, input: Input) -> VertexType;
}

/// A dummy vertex constructor that just forwards its inputs.
pub struct Identity;
impl<T> VertexConstructor<T, T> for Identity {
    fn new_vertex(&mut self, input: T) -> T { input }
}

/// A BuffersBuilder that takes the actual vertex type as input.
pub type SimpleBuffersBuilder<'l, VertexType> = BuffersBuilder<'l, VertexType, VertexType, Identity>;

/// Creates a SimpleBuffersBuilder.
pub fn simple_builder<'l, VertexType> (buffers: &'l mut VertexBuffers<VertexType>) -> SimpleBuffersBuilder<'l, VertexType> {
    let vertex_offset = buffers.vertices.len() as Index;
    let index_offset = buffers.indices.len() as Index;
    BuffersBuilder {
        buffers: buffers,
        vertex_offset: vertex_offset,
        index_offset: index_offset,
        vertex_constructor: Identity,
        _marker: PhantomData
    }
}

/// Number of vertices and indices added during the tessellation.
#[derive(Copy, Clone, Debug, PartialEq, Eq, Hash)]
pub struct Count {
    vertices: u32,
    indices: u32,
}

impl Add for Count {
    type Output = Count;
    fn add(self, other: Count) -> Count {
        Count {
            vertices: self.vertices + other.vertices,
            indices: self.indices + other.indices,
        }
    }
}

impl<'l, VertexType, Input, Ctor> GeometryBuilder<Input>
for BuffersBuilder<'l, VertexType, Input, Ctor>
where VertexType:'l + Clone, Ctor: VertexConstructor<Input, VertexType> {

    fn begin_geometry(&mut self) {
        self.vertex_offset = self.buffers.vertices.len() as Index;
        self.index_offset = self.buffers.indices.len() as Index;
    }

    fn end_geometry(&mut self) -> Count {
        return Count {
            vertices: self.buffers.vertices.len() as u32 - self.vertex_offset as u32,
            indices: self.buffers.indices.len() as u32 - self.index_offset as u32
        };
    }

    fn add_vertex(&mut self, v: Input) -> VertexId {
        self.buffers.vertices.push(self.vertex_constructor.new_vertex(v));
        return VertexId(self.buffers.vertices.len() as Index - 1 - self.vertex_offset)
    }

    fn add_triangle(&mut self, a: VertexId, b: VertexId, c: VertexId) {
        self.buffers.indices.push(a.offset() + self.vertex_offset);
        self.buffers.indices.push(b.offset() + self.vertex_offset);
        self.buffers.indices.push(c.offset() + self.vertex_offset);
    }

    fn abort_geometry(&mut self) {
        self.buffers.vertices.truncate(self.vertex_offset as usize);
        self.buffers.indices.truncate(self.index_offset as usize);
    }
}


impl<'l, VertexType, Input, Ctor> BezierGeometryBuilder<Input>
for BuffersBuilder<'l, VertexType, Input, Ctor>
where VertexType:'l + Clone, Ctor: VertexConstructor<Input, VertexType> {
    fn add_quadratic_bezier(&mut self, _from: VertexId, _to: VertexId, _ctrl: Input) {
        unimplemented!();
    }
}

#[test]
fn test_simple_quad() {
    // Same as the example from the documentation with some assertions.

    #[derive(Copy, Clone, PartialEq, Debug)]
    struct Vertex2d {
      position: [f32; 2],
      color: [f32; 4],
    }

    struct WithColor([f32; 4]);

    impl VertexConstructor<[f32; 2], Vertex2d> for WithColor {
        fn new_vertex(&mut self, pos: [f32; 2]) -> Vertex2d {
            Vertex2d {
                position: pos,
                color: self.0
            }
        }
    }

    // A typical "algortihm" that generates some geometry, in this case a simple axis-aligned quad.
    fn add_quad<Builder: GeometryBuilder<[f32; 2]>>(
        top_left: [f32; 2],
        size: [f32; 2],
        mut out: Builder
    ) -> Count {
        out.begin_geometry();
        let a = out.add_vertex(top_left);
        let b = out.add_vertex([top_left[0] + size[0], top_left[1]]);
        let c = out.add_vertex([top_left[0] + size[0], top_left[1] + size[1]]);
        let d = out.add_vertex([top_left[0], top_left[1] + size[1]]);
        out.add_triangle(a, b, c);
        out.add_triangle(a, c, d);
        let count = out.end_geometry();
        // offsets always start at zero after begin_geometry, regardless of where we are
        // in the actual vbo. Algorithms can rely on this property when generating indices.
        assert_eq!(a.offset(), 0);
        assert_eq!(b.offset(), 1);
        assert_eq!(c.offset(), 2);
        assert_eq!(d.offset(), 3);
        assert_eq!(count.vertices, 4);
        assert_eq!(count.indices, 6);

        return count;
    }


    let mut buffers: VertexBuffers<Vertex2d> = VertexBuffers::new();
    let red = [1.0, 0.0, 0.0, 1.0];
    let green = [0.0, 1.0, 0.0, 1.0];

    add_quad([0.0, 0.0], [1.0, 1.0], vertex_builder(&mut buffers, WithColor(red)));

    assert_eq!(buffers.vertices[0], Vertex2d { position: [0.0, 0.0], color: red });
    assert_eq!(buffers.vertices[1], Vertex2d { position: [1.0, 0.0], color: red });
    assert_eq!(buffers.vertices[3], Vertex2d { position: [0.0, 1.0], color: red });
    assert_eq!(buffers.vertices[2], Vertex2d { position: [1.0, 1.0], color: red });
    assert_eq!(&buffers.indices[..], &[0, 1, 2, 0, 2, 3]);

    add_quad([10.0, 10.0], [1.0, 1.0], vertex_builder(&mut buffers, WithColor(green)));

    assert_eq!(buffers.vertices[4], Vertex2d { position: [10.0, 10.0], color: green });
    assert_eq!(buffers.vertices[5], Vertex2d { position: [11.0, 10.0], color: green });
    assert_eq!(buffers.vertices[6], Vertex2d { position: [11.0, 11.0], color: green });
    assert_eq!(buffers.vertices[7], Vertex2d { position: [10.0, 11.0], color: green });
    assert_eq!(&buffers.indices[..], &[0, 1, 2, 0, 2, 3, 4, 5, 6, 4, 6, 7]);
}<|MERGE_RESOLUTION|>--- conflicted
+++ resolved
@@ -1,20 +1,5 @@
 //! # Geometry builder
 //!
-<<<<<<< HEAD
-//! Tools to help with populating vertex and index buffers.
-//!
-//! ## Overview
-//!
-//! TODO
-//!
-//! ## Example
-//!
-//! ```
-//! // This example sets up a simple function that generates the vertices and indices for
-//! // colored quads, using some of the tools provided in this crate.
-//! // Note that for simplicity in this example we use [f32; 2] to represent positions,
-//! // while most of the more advanced tessellator code use euclid points.
-=======
 //! Tools to help with generating geometry to send to the GPU.
 //!
 //! ## Overview
@@ -69,7 +54,6 @@
 //! while most of the more advanced tessellator code use euclid points.
 //!
 //! ```
->>>>>>> 8a5d391c
 //! use lyon_tessellation::geometry_builder::*;
 //!
 //! // Define our vertex type.
@@ -122,19 +106,11 @@
 //!
 //! // Finally, generate the geometry using the function we created above to make a red square...
 //! let red = [1.0, 0.0, 0.0, 1.0];
-<<<<<<< HEAD
-//! make_quad([0.0, 0.0], [1.0, 1.0], &mut vertex_builder(&mut buffers, WithColor(red)));
-//!
-//! // ...an a green one.
-//! let green = [0.0, 1.0, 0.0, 1.0];
-//! make_quad([2.0, 0.0], [1.0, 1.0], &mut vertex_builder(&mut buffers, WithColor(green)));
-=======
 //! make_quad([0.0, 0.0], [1.0, 1.0], &mut BuffersBuilder::new(&mut buffers, WithColor(red)));
 //!
 //! // ...an a green one.
 //! let green = [0.0, 1.0, 0.0, 1.0];
 //! make_quad([2.0, 0.0], [1.0, 1.0], &mut BuffersBuilder::new(&mut buffers, WithColor(green)));
->>>>>>> 8a5d391c
 //!
 //! println!("The generated vertices are: {:?}.", &buffers.vertices[..]);
 //! println!("The generated indices are: {:?}.", &buffers.indices[..]);
@@ -260,28 +236,11 @@
 }
 
 /// Creates a BuffersBuilder.
-<<<<<<< HEAD
-pub fn vertex_builder<'l,
-    VertexType,
-    Input,
-    Ctor: VertexConstructor<Input, VertexType>
-> (buffers: &'l mut VertexBuffers<VertexType>, ctor: Ctor) -> BuffersBuilder<'l, VertexType, Input, Ctor> {
-    let vertex_offset = buffers.vertices.len() as Index;
-    let index_offset = buffers.indices.len() as Index;
-    BuffersBuilder {
-        buffers: buffers,
-        vertex_offset: vertex_offset,
-        index_offset: index_offset,
-        vertex_constructor: ctor,
-        _marker: PhantomData
-    }
-=======
 pub fn vertex_builder<'l, VertexType, Input, Ctor: VertexConstructor<Input, VertexType>>(
     buffers: &'l mut VertexBuffers<VertexType>,
     ctor: Ctor
 ) -> BuffersBuilder<'l, VertexType, Input, Ctor> {
     BuffersBuilder::new(buffers, ctor)
->>>>>>> 8a5d391c
 }
 
 /// A trait specifying how to create vertex values.
